--- conflicted
+++ resolved
@@ -159,11 +159,7 @@
             <url>https://gitlab.com/api/v4/projects/63189175/packages/maven</url>
         </repository>
         <repository>
-<<<<<<< HEAD
-            <id>github-prophetizo-vectorwave</id>
-=======
             <id>github-morphiq-vectorwave</id>
->>>>>>> 981a51b1
             <name>GitHub Packages</name>
             <url>https://maven.pkg.github.com/morphiq-labs/vectorwave</url>
             <releases>
